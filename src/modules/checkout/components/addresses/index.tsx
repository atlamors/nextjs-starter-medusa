"use client"

<<<<<<< HEAD
import { useSearchParams, useRouter, usePathname } from "next/navigation"
=======
>>>>>>> 16e745b3
import { CheckCircleSolid } from "@medusajs/icons"
import { Customer } from "@medusajs/medusa"
import { Heading, Text, useToggleState } from "@medusajs/ui"
import { usePathname, useRouter, useSearchParams } from "next/navigation"

import Divider from "@modules/common/components/divider"
import Spinner from "@modules/common/icons/spinner"

import { setAddresses } from "@lib/data/cart"
import compareAddresses from "@lib/util/compare-addresses"
import { HttpTypes } from "@medusajs/types"
import { useFormState } from "react-dom"
import BillingAddress from "../billing_address"
import ErrorMessage from "../error-message"
import ShippingAddress from "../shipping-address"
import { SubmitButton } from "../submit-button"

const Addresses = ({
  cart,
  customer,
}: {
  cart: HttpTypes.StoreCart | null
  customer: HttpTypes.StoreCustomer | null
}) => {
  const searchParams = useSearchParams()
  const router = useRouter()
  const pathname = usePathname()

  const isOpen = searchParams.get("step") === "address"

  const { state: sameAsSBilling, toggle: toggleSameAsBilling } = useToggleState(
    cart?.shipping_address && cart?.billing_address
      ? compareAddresses(cart?.shipping_address, cart?.billing_address)
      : true
  )

  const handleEdit = () => {
    router.push(pathname + "?step=address")
  }

  const [message, formAction] = useFormState(setAddresses, null)

  return (
    <div className="bg-white">
      <div className="flex flex-row items-center justify-between mb-6">
        <Heading
          level="h2"
          className="flex flex-row text-3xl-regular gap-x-2 items-baseline"
        >
          Shipping Address
          {!isOpen && <CheckCircleSolid />}
        </Heading>
        {!isOpen && cart?.shipping_address && (
          <Text>
            <button
              onClick={handleEdit}
              className="text-ui-fg-interactive hover:text-ui-fg-interactive-hover"
              data-testid="edit-address-button"
            >
              Edit
            </button>
          </Text>
        )}
      </div>
      {isOpen ? (
        <form action={formAction}>
          <div className="pb-8">
            <ShippingAddress
              customer={customer}
              checked={sameAsSBilling}
              onChange={toggleSameAsBilling}
              cart={cart}
            />

            {!sameAsSBilling && (
              <div>
                <Heading
                  level="h2"
                  className="text-3xl-regular gap-x-4 pb-6 pt-8"
                >
                  Billing address
                </Heading>

                <BillingAddress cart={cart} />
              </div>
            )}
            <SubmitButton className="mt-6" data-testid="submit-address-button">
              Continue to delivery
            </SubmitButton>
            <ErrorMessage error={message} data-testid="address-error-message" />
          </div>
        </form>
      ) : (
        <div>
          <div className="text-small-regular">
            {cart && cart.shipping_address ? (
              <div className="flex items-start gap-x-8">
                <div className="flex items-start gap-x-1 w-full">
                  <div
                    className="flex flex-col w-1/3"
                    data-testid="shipping-address-summary"
                  >
                    <Text className="txt-medium-plus text-ui-fg-base mb-1">
                      Shipping Address
                    </Text>
                    <Text className="txt-medium text-ui-fg-subtle">
                      {cart.shipping_address.first_name}{" "}
                      {cart.shipping_address.last_name}
                    </Text>
                    <Text className="txt-medium text-ui-fg-subtle">
                      {cart.shipping_address.address_1}{" "}
                      {cart.shipping_address.address_2}
                    </Text>
                    <Text className="txt-medium text-ui-fg-subtle">
                      {cart.shipping_address.postal_code},{" "}
                      {cart.shipping_address.city}
                    </Text>
                    <Text className="txt-medium text-ui-fg-subtle">
                      {cart.shipping_address.country_code?.toUpperCase()}
                    </Text>
                  </div>

                  <div
                    className="flex flex-col w-1/3 "
                    data-testid="shipping-contact-summary"
                  >
                    <Text className="txt-medium-plus text-ui-fg-base mb-1">
                      Contact
                    </Text>
                    <Text className="txt-medium text-ui-fg-subtle">
                      {cart.shipping_address.phone}
                    </Text>
                    <Text className="txt-medium text-ui-fg-subtle">
                      {cart.email}
                    </Text>
                  </div>

                  <div
                    className="flex flex-col w-1/3"
                    data-testid="billing-address-summary"
                  >
                    <Text className="txt-medium-plus text-ui-fg-base mb-1">
                      Billing Address
                    </Text>

                    {sameAsSBilling ? (
                      <Text className="txt-medium text-ui-fg-subtle">
                        Billing- and delivery address are the same.
                      </Text>
                    ) : (
                      <>
                        <Text className="txt-medium text-ui-fg-subtle">
                          {cart.billing_address?.first_name}{" "}
                          {cart.billing_address?.last_name}
                        </Text>
                        <Text className="txt-medium text-ui-fg-subtle">
                          {cart.billing_address?.address_1}{" "}
                          {cart.billing_address?.address_2}
                        </Text>
                        <Text className="txt-medium text-ui-fg-subtle">
                          {cart.billing_address?.postal_code},{" "}
                          {cart.billing_address?.city}
                        </Text>
                        <Text className="txt-medium text-ui-fg-subtle">
                          {cart.billing_address?.country_code?.toUpperCase()}
                        </Text>
                      </>
                    )}
                  </div>
                </div>
              </div>
            ) : (
              <div>
                <Spinner />
              </div>
            )}
          </div>
        </div>
      )}
      <Divider className="mt-8" />
    </div>
  )
}

export default Addresses<|MERGE_RESOLUTION|>--- conflicted
+++ resolved
@@ -1,11 +1,6 @@
 "use client"
 
-<<<<<<< HEAD
-import { useSearchParams, useRouter, usePathname } from "next/navigation"
-=======
->>>>>>> 16e745b3
 import { CheckCircleSolid } from "@medusajs/icons"
-import { Customer } from "@medusajs/medusa"
 import { Heading, Text, useToggleState } from "@medusajs/ui"
 import { usePathname, useRouter, useSearchParams } from "next/navigation"
 
