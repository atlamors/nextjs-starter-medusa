import { Text, clx } from "@medusajs/ui"

import { getCategoriesList, getCollectionsList } from "@lib/data"

import LocalizedClientLink from "@modules/common/components/localized-client-link"
import MedusaCTA from "@modules/layout/components/medusa-cta"

export default async function Footer() {
  const { collections } = await getCollectionsList(0, 6)
  const { product_categories } = await getCategoriesList(0, 6)

  return (
    <footer className="border-t border-ui-border-base w-full">
      <div className="content-container flex flex-col w-full">
        <div className="flex flex-col gap-y-6 xsmall:flex-row items-start justify-between py-40">
          <div>
            <LocalizedClientLink
              href="/"
              className="txt-compact-xlarge-plus text-ui-fg-subtle hover:text-ui-fg-base uppercase"
            >
              Medusa Store
            </LocalizedClientLink>
          </div>
          <div className="text-small-regular gap-10 md:gap-x-16 grid grid-cols-2 sm:grid-cols-3">
            {product_categories && product_categories?.length > 0 && (
              <div className="flex flex-col gap-y-2">
                <span className="txt-small-plus txt-ui-fg-base">
                  Categories
                </span>
<<<<<<< HEAD
                <ul className="grid grid-cols-1 gap-2" data-testid="footer-categories">
                  {productCategories?.slice(0, 6).map((c) => {
=======
                <ul className="grid grid-cols-1 gap-2">
                  {product_categories?.slice(0, 6).map((c) => {
>>>>>>> 50f9ddfb
                    if (c.parent_category) {
                      return
                    }

                    const children =
                      c.category_children?.map((child) => ({
                        name: child.name,
                        handle: child.handle,
                        id: child.id,
                      })) || null

                    return (
                      <li
                        className="flex flex-col gap-2 text-ui-fg-subtle txt-small"
                        key={c.id}
                      >
                        <LocalizedClientLink
                          className={clx(
                            "hover:text-ui-fg-base",
                            children && "txt-small-plus"
                          )}
                          href={`/categories/${c.handle}`}
                          data-testid="category-link"
                        >
                          {c.name}
                        </LocalizedClientLink>
                        {children && (
                          <ul className="grid grid-cols-1 ml-3 gap-2">
                            {children &&
                              children.map((child) => (
                                <li key={child.id}>
                                  <LocalizedClientLink
                                    className="hover:text-ui-fg-base"
                                    href={`/categories/${child.handle}`}
                                    data-testid="category-link"
                                  >
                                    {child.name}
                                  </LocalizedClientLink>
                                </li>
                              ))}
                          </ul>
                        )}
                      </li>
                    )
                  })}
                </ul>
              </div>
            )}
            {collections && collections.length > 0 && (
              <div className="flex flex-col gap-y-2">
                <span className="txt-small-plus txt-ui-fg-base">
                  Collections
                </span>
                <ul
                  className={clx(
                    "grid grid-cols-1 gap-2 text-ui-fg-subtle txt-small",
                    {
                      "grid-cols-2": (collections?.length || 0) > 3,
                    }
                  )}
                >
                  {collections?.slice(0, 6).map((c) => (
                    <li key={c.id}>
                      <LocalizedClientLink
                        className="hover:text-ui-fg-base"
                        href={`/collections/${c.handle}`}
                      >
                        {c.title}
                      </LocalizedClientLink>
                    </li>
                  ))}
                </ul>
              </div>
            )}
            <div className="flex flex-col gap-y-2">
              <span className="txt-small-plus txt-ui-fg-base">Medusa</span>
              <ul className="grid grid-cols-1 gap-y-2 text-ui-fg-subtle txt-small">
                <li>
                  <a
                    href="https://github.com/medusajs"
                    target="_blank"
                    rel="noreferrer"
                    className="hover:text-ui-fg-base"
                  >
                    GitHub
                  </a>
                </li>
                <li>
                  <a
                    href="https://docs.medusajs.com"
                    target="_blank"
                    rel="noreferrer"
                    className="hover:text-ui-fg-base"
                  >
                    Documentation
                  </a>
                </li>
                <li>
                  <a
                    href="https://github.com/medusajs/nextjs-starter-medusa"
                    target="_blank"
                    rel="noreferrer"
                    className="hover:text-ui-fg-base"
                  >
                    Source code
                  </a>
                </li>
              </ul>
            </div>
          </div>
        </div>
        <div className="flex w-full mb-16 justify-between text-ui-fg-muted">
          <Text className="txt-compact-small">
            © {new Date().getFullYear()} Medusa Store. All rights reserved.
          </Text>
          <MedusaCTA />
        </div>
      </div>
    </footer>
  )
}<|MERGE_RESOLUTION|>--- conflicted
+++ resolved
@@ -27,13 +27,8 @@
                 <span className="txt-small-plus txt-ui-fg-base">
                   Categories
                 </span>
-<<<<<<< HEAD
                 <ul className="grid grid-cols-1 gap-2" data-testid="footer-categories">
-                  {productCategories?.slice(0, 6).map((c) => {
-=======
-                <ul className="grid grid-cols-1 gap-2">
                   {product_categories?.slice(0, 6).map((c) => {
->>>>>>> 50f9ddfb
                     if (c.parent_category) {
                       return
                     }
