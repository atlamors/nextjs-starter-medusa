"use server"

import { sdk } from "@lib/config"
import medusaError from "@lib/util/medusa-error"
<<<<<<< HEAD
import { getAuthHeaders, getCacheOptions } from "./cookies"
=======
import { cache } from "react"
import { getAuthHeaders } from "./cookies"
>>>>>>> 70621363
import { HttpTypes } from "@medusajs/types"

export const retrieveOrder = async (id: string) => {
  const headers = {
    ...(await getAuthHeaders()),
  }

  const next = {
    ...(await getCacheOptions("orders")),
  }

  return sdk.client
    .fetch<HttpTypes.StoreOrderResponse>(`/store/orders/${id}`, {
      method: "GET",
      query: {
        fields:
          "*payment_collections.payments,*items,+items.metadata,*items.variant,*items.product",
      },
      headers,
      next,
    })
    .then(({ order }) => order)
    .catch((err) => medusaError(err))
}

export const listOrders = async (
  limit: number = 10,
  offset: number = 0,
  filters?: Record<string, any>
) => {
  const headers = {
    ...(await getAuthHeaders()),
  }

  const next = {
    ...(await getCacheOptions("orders")),
  }

  return sdk.client
    .fetch<HttpTypes.StoreOrderListResponse>(`/store/orders`, {
      method: "GET",
      query: {
        limit,
        offset,
        order: "-created_at",
        fields: "*items,+items.metadata,*items.variant,*items.product",
        ...filters,
      },
      headers,
      next,
    })
    .then(({ orders }) => orders)
    .catch((err) => medusaError(err))
<<<<<<< HEAD
=======
})

export const createTransferRequest = async (
  state: {
    success: boolean
    error: string | null
    order: HttpTypes.StoreOrder | null
  },
  formData: FormData
): Promise<{
  success: boolean
  error: string | null
  order: HttpTypes.StoreOrder | null
}> => {
  const id = formData.get("order_id") as string

  if (!id) {
    return { success: false, error: "Order ID is required", order: null }
  }

  const headers = getAuthHeaders()

  return await sdk.store.order
    .requestTransfer(
      id,
      {},
      {
        fields: "id, email",
      },
      headers
    )
    .then(({ order }) => ({ success: true, error: null, order }))
    .catch((err) => ({ success: false, error: err.message, order: null }))
}

export const acceptTransferRequest = async (id: string, token: string) => {
  const headers = getAuthHeaders()

  return await sdk.store.order
    .acceptTransfer(id, { token }, {}, headers)
    .then(({ order }) => ({ success: true, error: null, order }))
    .catch((err) => ({ success: false, error: err.message, order: null }))
}

export const declineTransferRequest = async (id: string, token: string) => {
  const headers = getAuthHeaders()

  return await sdk.store.order
    .declineTransfer(id, { token }, {}, headers)
    .then(({ order }) => ({ success: true, error: null, order }))
    .catch((err) => ({ success: false, error: err.message, order: null }))
>>>>>>> 70621363
}<|MERGE_RESOLUTION|>--- conflicted
+++ resolved
@@ -2,12 +2,7 @@
 
 import { sdk } from "@lib/config"
 import medusaError from "@lib/util/medusa-error"
-<<<<<<< HEAD
 import { getAuthHeaders, getCacheOptions } from "./cookies"
-=======
-import { cache } from "react"
-import { getAuthHeaders } from "./cookies"
->>>>>>> 70621363
 import { HttpTypes } from "@medusajs/types"
 
 export const retrieveOrder = async (id: string) => {
@@ -61,9 +56,7 @@
     })
     .then(({ orders }) => orders)
     .catch((err) => medusaError(err))
-<<<<<<< HEAD
-=======
-})
+}
 
 export const createTransferRequest = async (
   state: {
@@ -114,5 +107,4 @@
     .declineTransfer(id, { token }, {}, headers)
     .then(({ order }) => ({ success: true, error: null, order }))
     .catch((err) => ({ success: false, error: err.message, order: null }))
->>>>>>> 70621363
 }