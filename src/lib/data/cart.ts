"use server"

import { sdk } from "@lib/config"
<<<<<<< HEAD
import { getRegion } from "./regions"
import { revalidateTag } from "next/cache"
import { getProductsById } from "./products"
import { omit } from "lodash"
=======
>>>>>>> 16e745b3
import medusaError from "@lib/util/medusa-error"
import { HttpTypes } from "@medusajs/types"
<<<<<<< HEAD
import { getAuthHeaders, getCartId, removeCartId, setCartId } from "./cookies"
=======
import { omit } from "lodash"
import { revalidateTag } from "next/cache"
import { cookies } from "next/headers"
import { redirect } from "next/navigation"
import { getProductsById } from "./products"
import { getRegion } from "./regions"
>>>>>>> 16e745b3

export async function retrieveCart() {
  const cartId = getCartId()

  if (!cartId) {
    return null
  }

  try {
    const { cart } = await sdk.store.cart.retrieve(
      cartId,
      {},
      { next: { tags: ["cart"] }, ...getAuthHeaders() }
    )

    return cart
  } catch (e) {
    console.log(e)
    return null
  }
}

export async function getOrSetCart(countryCode: string) {
  let cart = await retrieveCart()
  const region = await getRegion(countryCode)

  if (!region) {
    return null
  }

  const region_id = region.id

  if (!cart) {
    const cartResp = await sdk.store.cart.create({ region_id: region.id })
    cart = cartResp.cart
    setCartId(cart.id)
    revalidateTag("cart")
  }

  if (cart && cart?.region_id !== region_id) {
    await sdk.store.cart.update(cart.id, { region_id }, {}, getAuthHeaders())
    revalidateTag("cart")
  }

  return cart
}

export async function updateCart(data: any) {
  const cartId = getCartId()
  if (!cartId) {
    return "Missing cart ID"
  }

  return sdk.store.cart
    .update(cartId, data, {}, getAuthHeaders())
    .then(({ cart }) => cart)
    .catch((err) => medusaError(err))
}

export async function addToCart({
  variantId,
  quantity,
  countryCode,
}: {
  variantId: string
  quantity: number
  countryCode: string
}) {
  if (!variantId) {
    return "Missing product variant ID"
  }

  const cart = await getOrSetCart(countryCode)
  if (!cart) {
    return "Missing cart ID"
  }

  try {
    await sdk.store.cart.createLineItem(
      cart.id,
      {
        variant_id: variantId,
        quantity,
      },
      {},
      getAuthHeaders()
    )
    revalidateTag("cart")
  } catch (e) {
    return "Error adding item to cart"
  }
}

export async function updateLineItem({
  lineId,
  quantity,
}: {
  lineId: string
  quantity: number
}) {
  if (!lineId) {
    return "Missing lineItem ID"
  }

  const cartId = getCartId()
  if (!cartId) {
    return "Missing cart ID"
  }

  try {
    await sdk.store.cart.updateLineItem(
      cartId,
      lineId,
      { quantity },
      {},
      getAuthHeaders()
    )
    revalidateTag("cart")
  } catch (e: any) {
    return e.toString()
  }
}

export async function deleteLineItem(lineId: string) {
  if (!lineId) {
    return "Missing lineItem ID"
  }

  const cartId = getCartId()
  if (!cartId) {
    return "Missing cart ID"
  }

  try {
    await sdk.store.cart.deleteLineItem(cartId, lineId, getAuthHeaders())
    revalidateTag("cart")
  } catch (e) {
    return "Error deleting line item"
  }
}

export async function enrichLineItems(
  lineItems:
    | HttpTypes.StoreCartLineItem[]
    | HttpTypes.StoreOrderLineItem[]
    | null,
  currencyCode: string
) {
  if (!lineItems) return []

  // Prepare query parameters
  const queryParams = {
    ids: lineItems.map((lineItem) => lineItem.product_id!),
    currencyCode: currencyCode,
  }

  // Fetch products by their IDs
  const products = await getProductsById(queryParams)
  // If there are no line items or products, return an empty array
  if (!lineItems?.length || !products) {
    return []
  }

  // Enrich line items with product and variant information
  const enrichedItems = lineItems.map((item) => {
    const product = products.find((p: any) => p.id === item.product_id)
    const variant = product?.variants?.find(
      (v: any) => v.id === item.variant_id
    )

    // If product or variant is not found, return the original item
    if (!product || !variant) {
      return item
    }

    // If product and variant are found, enrich the item
    return {
      ...item,
      variant: {
        ...variant,
        product: omit(product, "variants"),
      },
    }
  }) as HttpTypes.StoreCartLineItem[]

  return enrichedItems
}

export async function setShippingMethod({
  cartId,
  shippingMethodId,
}: {
  cartId: string
  shippingMethodId: string
}) {
  return sdk.store.cart
    .addShippingMethod(
      cartId,
      { option_id: shippingMethodId },
      {},
      getAuthHeaders()
    )
    .then(() => {
      revalidateTag("cart")
    })
    .catch((err) => medusaError(err))
}

export async function initiatePaymentSession(
  cart: HttpTypes.StoreCart,
  data: {
    provider_id: string
  }
) {
  return sdk.store.payment
    .initiatePaymentSession(cart, data, {}, getAuthHeaders())
    .then(() => {
      revalidateTag("cart")
    })
    .catch((err) => {
      medusaError(err)
    })
}

<<<<<<< HEAD
export async function applyDiscount(code: string) {
  //   const cartId = getCartId()
  //   if (!cartId) return "No cartId cookie found"
  //   try {
  //     await updateCart(cartId, { discounts: [{ code }] }).then(() => {
  //       revalidateTag("cart")
  //     })
  //   } catch (error: any) {
  //     throw error
  //   }
=======
export async function applyPromotions(codes: string[]) {
  const cartId = cookies().get("_medusa_cart_id")?.value
  if (!cartId) return "No cartId cookie found"
  try {
    await updateCart({ promo_codes: codes }).then(() => {
      revalidateTag("cart")
    })
  } catch (error: any) {
    throw error
  }
>>>>>>> 16e745b3
}

export async function applyGiftCard(code: string) {
  //   const cartId = getCartId()
  //   if (!cartId) return "No cartId cookie found"
  //   try {
  //     await updateCart(cartId, { gift_cards: [{ code }] }).then(() => {
  //       revalidateTag("cart")
  //     })
  //   } catch (error: any) {
  //     throw error
  //   }
}

export async function removeDiscount(code: string) {
  // const cartId = getCartId()
  // if (!cartId) return "No cartId cookie found"
  // try {
  //   await deleteDiscount(cartId, code)
  //   revalidateTag("cart")
  // } catch (error: any) {
  //   throw error
  // }
}

export async function removeGiftCard(
  codeToRemove: string,
  giftCards: any[]
  // giftCards: GiftCard[]
) {
  //   const cartId = getCartId()
  //   if (!cartId) return "No cartId cookie found"
  //   try {
  //     await updateCart(cartId, {
  //       gift_cards: [...giftCards]
  //         .filter((gc) => gc.code !== codeToRemove)
  //         .map((gc) => ({ code: gc.code })),
  //     }).then(() => {
  //       revalidateTag("cart")
  //     })
  //   } catch (error: any) {
  //     throw error
  //   }
}

export async function submitPromotionForm(
  currentState: unknown,
  formData: FormData
) {
  const code = formData.get("code") as string
  try {
    await applyPromotions([code])

    return null
  } catch (error: any) {
    return error.toString()
  }
}

// TODO: Pass a POJO instead of a form entity here
export async function setAddresses(currentState: unknown, formData: FormData) {
  if (!formData) return "No form data received"
  const cartId = getCartId()
  if (!cartId) return { message: "No cartId cookie found" }

  const data = {
    shipping_address: {
      first_name: formData.get("shipping_address.first_name"),
      last_name: formData.get("shipping_address.last_name"),
      address_1: formData.get("shipping_address.address_1"),
      address_2: "",
      company: formData.get("shipping_address.company"),
      postal_code: formData.get("shipping_address.postal_code"),
      city: formData.get("shipping_address.city"),
      country_code: formData.get("shipping_address.country_code"),
      province: formData.get("shipping_address.province"),
      phone: formData.get("shipping_address.phone"),
    },
    email: formData.get("email"),
  } as any

  const sameAsBilling = formData.get("same_as_billing")
  if (sameAsBilling === "on") data.billing_address = data.shipping_address

  if (sameAsBilling !== "on")
    data.billing_address = {
      first_name: formData.get("billing_address.first_name"),
      last_name: formData.get("billing_address.last_name"),
      address_1: formData.get("billing_address.address_1"),
      address_2: "",
      company: formData.get("billing_address.company"),
      postal_code: formData.get("billing_address.postal_code"),
      city: formData.get("billing_address.city"),
      country_code: formData.get("billing_address.country_code"),
      province: formData.get("billing_address.province"),
      phone: formData.get("billing_address.phone"),
    }
  try {
    await updateCart(data)

    revalidateTag("cart")
  } catch (error: any) {
    return error.toString()
  }
  redirect(
    `/${formData.get("shipping_address.country_code")}/checkout?step=delivery`
  )
}

export async function placeOrder() {
  const cartId = getCartId()
  if (!cartId) throw new Error("No cartId cookie found")
  let cart
  try {
    cart = await sdk.store.cart.complete(cartId, {}, getAuthHeaders())
    revalidateTag("cart")
  } catch (error: any) {
    throw error
  }

  if (cart?.type === "order") {
    const countryCode = cart.order.shipping_address?.country_code?.toLowerCase()
    removeCartId()
    redirect(`/${countryCode}/order/confirmed/${cart?.order.id}`)
  }
  return cart
}

/**
 * Updates the countrycode param and revalidates the regions cache
 * @param regionId
 * @param countryCode
 */
export async function updateRegion(countryCode: string, currentPath: string) {
  const cartId = getCartId()
  const region = await getRegion(countryCode)

  if (!region) {
    return null
  }

  try {
    if (cartId) {
      await updateCart({ region_id: region.id })
      revalidateTag("cart")
    }

    revalidateTag("regions")
    revalidateTag("products")
  } catch (e) {
    return "Error updating region"
  }

  redirect(`/${countryCode}${currentPath}`)
}<|MERGE_RESOLUTION|>--- conflicted
+++ resolved
@@ -1,25 +1,15 @@
 "use server"
 
 import { sdk } from "@lib/config"
-<<<<<<< HEAD
-import { getRegion } from "./regions"
-import { revalidateTag } from "next/cache"
-import { getProductsById } from "./products"
-import { omit } from "lodash"
-=======
->>>>>>> 16e745b3
 import medusaError from "@lib/util/medusa-error"
 import { HttpTypes } from "@medusajs/types"
-<<<<<<< HEAD
-import { getAuthHeaders, getCartId, removeCartId, setCartId } from "./cookies"
-=======
 import { omit } from "lodash"
 import { revalidateTag } from "next/cache"
 import { cookies } from "next/headers"
 import { redirect } from "next/navigation"
+import { getAuthHeaders, getCartId, removeCartId, setCartId } from "./cookies"
 import { getProductsById } from "./products"
 import { getRegion } from "./regions"
->>>>>>> 16e745b3
 
 export async function retrieveCart() {
   const cartId = getCartId()
@@ -244,18 +234,6 @@
     })
 }
 
-<<<<<<< HEAD
-export async function applyDiscount(code: string) {
-  //   const cartId = getCartId()
-  //   if (!cartId) return "No cartId cookie found"
-  //   try {
-  //     await updateCart(cartId, { discounts: [{ code }] }).then(() => {
-  //       revalidateTag("cart")
-  //     })
-  //   } catch (error: any) {
-  //     throw error
-  //   }
-=======
 export async function applyPromotions(codes: string[]) {
   const cartId = cookies().get("_medusa_cart_id")?.value
   if (!cartId) return "No cartId cookie found"
@@ -266,7 +244,6 @@
   } catch (error: any) {
     throw error
   }
->>>>>>> 16e745b3
 }
 
 export async function applyGiftCard(code: string) {
