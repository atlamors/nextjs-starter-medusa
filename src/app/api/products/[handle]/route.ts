import { NextResponse, NextRequest } from "next/server"
import { initialize as initializeProductModule } from "@medusajs/product"

/**
<<<<<<< HEAD
 * This endpoint uses the serverless Product Modules to retrieve a product by handle.
 * The modules connect directly to your Medusa database to retrieve and manipulate data, without the need for a dedicated server.
=======
 * This endpoint uses the serverless Product Module to retrieve a product by handle.
 * The module connects directly to your Medusa database to retrieve and manipulate data, without the need for a dedicated server.
>>>>>>> 49454499
 * Read more about the Product Module here: https://docs.medusajs.com/modules/products/serverless-module
 */
export async function GET(
  request: NextRequest,
  { params }: { params: Record<string, any> }
) {
  // Extract the query parameters
  const { handle } = params

  // Initialize the Product Module
  const productService = await initializeProductModule()

  // Run the query
  const products = await productService.list(
    { handle },
    {
      relations: [
        "variants",
        "variants.options",
        "tags",
        "options",
        "options.values",
        "images",
        "description",
        "collection",
        "status",
      ],
      take: 1,
    }
  )

  // Return the response
  return NextResponse.json({ products })
}<|MERGE_RESOLUTION|>--- conflicted
+++ resolved
@@ -2,13 +2,8 @@
 import { initialize as initializeProductModule } from "@medusajs/product"
 
 /**
-<<<<<<< HEAD
- * This endpoint uses the serverless Product Modules to retrieve a product by handle.
- * The modules connect directly to your Medusa database to retrieve and manipulate data, without the need for a dedicated server.
-=======
  * This endpoint uses the serverless Product Module to retrieve a product by handle.
  * The module connects directly to your Medusa database to retrieve and manipulate data, without the need for a dedicated server.
->>>>>>> 49454499
  * Read more about the Product Module here: https://docs.medusajs.com/modules/products/serverless-module
  */
 export async function GET(
