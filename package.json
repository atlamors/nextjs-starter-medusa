--- conflicted
+++ resolved
@@ -44,10 +44,6 @@
     "@babel/core": "^7.17.5",
     "@medusajs/types": "latest",
     "@medusajs/ui-preset": "latest",
-<<<<<<< HEAD
-    "@playwright/test": "^1.41.1",
-=======
->>>>>>> 70621363
     "@types/lodash": "^4.14.195",
     "@types/node": "17.0.21",
     "@types/pg": "^8.11.0",
